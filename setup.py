--- conflicted
+++ resolved
@@ -7,11 +7,7 @@
 
 from setuptools import setup, find_packages
 
-<<<<<<< HEAD
-version = '0.7'
-=======
 version = '1.0'
->>>>>>> 16eb85b6
 
 with open("README.rst", 'r') as fin:
     README = fin.read()
