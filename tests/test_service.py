--- conflicted
+++ resolved
@@ -9,13 +9,9 @@
 import unittest
 
 from argusclient import *
-<<<<<<< HEAD
-from argusclient.client import JsonDecoder, check_success
+from argusclient.client import JsonEncoder, JsonDecoder, check_success, AlertsServiceClient
 from argusclient.model import Permission
-=======
-from argusclient.client import JsonEncoder, JsonDecoder, check_success, AlertsServiceClient
-
->>>>>>> 16eb85b6
+
 from test_data import *
 
 try:
@@ -545,15 +541,9 @@
     @mock.patch('requests.Session.get', return_value=MockResponse(json.dumps([alert_all_info_D, alert_all_info_2_D]), 200))
     def testGetItemsAllInfo(self, mockGet):
         self.assertEquals(len(mockGet.call_args_list), 0)
-<<<<<<< HEAD
-        alertClient = self.argus.alerts
-        alertClient.set_get_all_path("alerts/allinfo")
-        alertClient.set_get_all_path_params(dict(shared=False))
-=======
         self.argus.alerts = AlertsServiceClient(self.argus, all_alerts_path="allinfo",
                                                 all_alerts_params=dict(shared=False))
         alertClient = self.argus.alerts
->>>>>>> 16eb85b6
 
         # Act
         res = alertClient.items()
