#
# Copyright (c) 2016, salesforce.com, inc.
# All rights reserved.
# Licensed under the BSD 3-Clause license. 
# For full license text, see LICENSE.txt file in the repo root  or https://opensource.org/licenses/BSD-3-Clause
#

scope = "test.scope"
metric = "test.metric"
datapoints = {"10": 1, "20": 2}
tags = {"test.tag": "test.value"}
namespace = "test.namespace"
usernames = ["testUser1", "testUser2"]
displayName = "test.displayName"
unitType = "test.unitType"
source = "test.source"
testId = 10
testId2 = 11
testId3 = 12
timestamp = 10
testType = "testType"
dashboardName = "test.dashboard"
content = "test content"
userName = "test.user"
password = "test.password"
email = "user@test.com"
fields = {"test.field": "test.value"}
endpoint = "http://test.host:12345/argusws"
cookies = dict(JSESSIONID="abcd")
aggregator = "test.aggregator"
alertName = "test.alert"
alertName_2 = "test.alert.2"
alertQuery = "-1d:test.scope:test.metric:sum"
alertCron = "* */1 * * *"
triggerName = "test.trigger"
notificationName = "test.notification"
groupPermissionIdentifier = "group"
userPermissionIdentifier = "user"
groupID = "5eb1fc18-c985-47eb-94f9-aebce66e119a"
permissionNames = ["VIEW", "EDIT", "DELETE"]
permissionGroupId = '24231-52321-43523-64353-23111'
username = "testuser"
permission_ids = [1,2,3]
group_id = "c8be7819-bf5e-40aa-8535-88694d34280f"
entity_id = 23590046

username = "testuser"
permission_ids = [1,2,3]
user_type = "user"
group_type = "group"
group_id = "c8be7819-bf5e-40aa-8535-88694d34280f"
entity_id = 23590046

permissionGroup2ID= '24231-52321-43523-64353-23121'
permissionGroup3ID = '24231-52321-43523-64353-24121'
permissionGroupIdBad = '2423480-3843hlfw-jf'


compAlertID = 6000
childAlertID_1 = 6003
childAlertID_2 = 6009
triggerID_1 = 6005
compAlert_notificationID = 6007

metric_D = {
    "scope": scope,
    "metric": metric,
    "tags": {
        "host": "testHost"
    },
    "namespace": namespace,
    "displayName": displayName,
    "units": "testUnits",
    "datapoints": {
        "1459250699000": "10",
        "1459250700000": "9",
    }
}

annotation_D = {
    "source": source,
    "scope": scope,
    "metric": metric,
    "id": testId,
    "timestamp": timestamp,
    "type": "generated",
    "tags": {
        "host": "testHost"
    },
    "fields": {
        "user": userName
    }
}

user_D = {
    "id": 101851,
    "createdById": 1,
    "createdDate": 1425386044262,
    "modifiedById": 1,
    "modifiedDate": 1445273664666,
    "userName": userName,
    "email": email,
    "preferences": {},
    "ownedDashboardIds": [
        "101970"
    ],
    "privileged": False
}

dashboard_D = {
    "id": testId,
    "createdById": 101402,
    "createdDate": 1425598578661,
    "modifiedById": 101402,
    "modifiedDate": 1445273708714,
    "name": "Oracle stats",
    "content": content,
    "ownerName": userName,
    "shared": True,
    "description": "Test description"
}

dashboard_2_D = {
    "id": testId2,
    "createdById": 101402,
    "createdDate": 1425598578661,
    "modifiedById": 101402,
    "modifiedDate": 1445273708714,
    "name": "Oracle stats",
    "content": content,
    "ownerName": userName,
    "shared": True,
    "description": "Test description"
}

groupPermission_D = {
    "type": "group",
    "groupId": permissionGroupId,
    "permissionIds": [0,1,2]
}
groupPermission_E = {
    "type": "group",
    "groupId": permissionGroup2ID,
    "permissionIds": [0,1]
}

groupPermission_F = {
    "type": "group",
    "groupId": permissionGroup3ID,
    "permissionIds": [0,1,2]
}


groupBadPermission_D = {
    "groupId": groupID,
    "permissionIds": [0,3]
}



userPermission_D = {
    "type": userPermissionIdentifier,
    "permissionNames": permissionNames,
    "username": userName
}

permission_user_D = {
    "id": testId,
    "createdById": 6906380,
    "createdDate": 1616098911000,
    "modifiedById": 6906380,
    "modifiedDate": 1616098911000,
<<<<<<< HEAD
    "type": user_type,
=======
    "type": userPermissionIdentifier,
>>>>>>> c4fc8419
    "username": userName,
    "permissionIds": permission_ids,
    "entityId": testId,
    "groupId": ""
}

permission_group_D = {
    "id": testId,
    "createdById": 6906380,
    "createdDate": 1616098911000,
    "modifiedById": 6906380,
    "modifiedDate": 1616098911000,
<<<<<<< HEAD
    "type": group_type,
=======
    "type": groupPermissionIdentifier,
>>>>>>> c4fc8419
    "groupId": group_id,
    "username": '',
    "permissionIds": [],
    "entityId": testId
}

namespace_D = {
    "id": testId,
    "createdById": 101851,
    "createdDate": 1459433602777,
    "modifiedById": 101851,
    "modifiedDate": 1459433602777,
    "qualifier": namespace,
    "usernames": [
        userName
    ]
}

addmetricresult_D = {
    "Error Messages": [],
    "Error": "0 metrics",
    "Success": "1 metrics"
}

addannotationresult_D = {
    "Error Messages": [],
    "Error": "0 annotations",
    "Success": "1 annotations"
}

alert_D = {
    "id": testId,
    "createdById": 101997,
    "createdDate": 1459857033871,
    "modifiedById": 101997,
    "modifiedDate": 1459857033871,
    "name": alertName,
    "expression": "-1d:hdara:test:sum",
    "cronEntry": "*/15 * * * *",
    "enabled": False,
    "missingDataNotificationEnabled": False,
    "notificationsIds": [],
    "triggersIds": [],
    "ownerName": userName
}

alert_2_D = {
    "id": testId2,
    "createdById": 101997,
    "createdDate": 1459857033871,
    "modifiedById": 101997,
    "modifiedDate": 1459857033871,
    "name": alertName_2,
    "expression": "-1d:hdara:test:sum",
    "cronEntry": "*/15 * * * *",
    "enabled": False,
    "missingDataNotificationEnabled": False,
    "notificationsIds": [],
    "triggersIds": [],
    "ownerName": userName
}

trigger_D = {
    "id": testId,
    "createdById": 101997,
    "createdDate": 1459917155968,
    "modifiedById": 101997,
    "modifiedDate": 1459917155968,
    "type": "GREATER_THAN",
    "name": triggerName,
    "threshold": 10000,
    "secondaryThreshold": 0,
    "inertia": 600000,
    "alertId": 304255,
    "notificationIds": []
}

trigger_2_D = {
    "id": testId2,
    "createdById": 101997,
    "createdDate": 1459917155968,
    "modifiedById": 101997,
    "modifiedDate": 1459917155968,
    "type": "GREATER_THAN",
    "name": triggerName,
    "threshold": 10000,
    "secondaryThreshold": 0,
    "inertia": 600000,
    "alertId": 304255,
    "notificationIds": []
}

notification_D = {
    "id": testId,
    "createdById": 101997,
    "createdDate": 1459917506873,
    "modifiedById": 101997,
    "modifiedDate": 1459917506873,
    "name": notificationName,
    "notifierName": "com.salesforce.dva.argus.service.alert.notifier.EmailNotifier",
    "subscriptions": [
        email
    ],
    "metricsToAnnotate": [],
    "cooldownPeriod": 0,
    "cooldownExpiration": 0,
    "triggersIds": [],
    "alertId": 304255
}

notification_2_D = {
    "id": testId2,
    "createdById": 101997,
    "createdDate": 1459917506873,
    "modifiedById": 101997,
    "modifiedDate": 1459917506873,
    "name": notificationName,
    "notifierName": "com.salesforce.dva.argus.service.alert.notifier.EmailNotifier",
    "subscriptions": [
        email
    ],
    "metricsToAnnotate": [],
    "cooldownPeriod": 0,
    "cooldownExpiration": 0,
    "triggersIds": [],
    "alertId": 304255
}

notification_3_D = {
    "id": testId3,
    "createdById": 101997,
    "createdDate": 1459917506873,
    "modifiedById": 101997,
    "modifiedDate": 1459917506873,
    "name": notificationName,
    "notifierName": "com.salesforce.dva.argus.service.alert.notifier.EmailNotifier",
    "subscriptions": [
        email
    ],
    "metricsToAnnotate": [],
    "cooldownPeriod": 0,
    "cooldownExpiration": 0,
    "triggersIds": [],
    "alertId": 304255
}

alert_all_info_D = {
    "id": testId,
    "createdById": 101997,
    "createdDate": 1459857033871,
    "modifiedById": 101997,
    "modifiedDate": 1459857033871,
    "name": alertName,
    "expression": "-1d:hdara:test:sum",
    "cronEntry": "*/15 * * * *",
    "enabled": False,
    "missingDataNotificationEnabled": False,
    "notificationsIds": [testId, testId, testId],
    "triggersIds": [testId, testId],
    "triggers": [trigger_D, trigger_2_D],
    "notifications": [notification_D, notification_2_D, notification_3_D],
    "ownerName": userName
}

alert_all_info_2_D = {
    "id": testId2,
    "createdById": 101997,
    "createdDate": 1459857033871,
    "modifiedById": 101997,
    "modifiedDate": 1459857033871,
    "name": alertName_2,
    "expression": "-1d:hdara:test:sum",
    "cronEntry": "*/15 * * * *",
    "enabled": False,
    "missingDataNotificationEnabled": False,
    "notificationsIds": [testId, testId, testId],
    "triggersIds": [testId, testId],
    "triggers": [trigger_D, trigger_2_D],
    "notifications": [notification_D, notification_2_D, notification_3_D],
    "ownerName": userName
}

compalert_D = {
    'id': compAlertID,
    'alertType': 'COMPOSITE',
    'name': 'CompAlertTest',
    'triggerIds': [],
    'enabled': False,
    'cronEntry': '*/2 * * * *',
    'notificationsIds': [],
    'expression': {'expression': {'operator': 'AND', 'join': [], 'terms': []}, 'termDefinitions': []},
    'childAlertsIds': []
 }

childAlert_1 = {
    'id': childAlertID_1,
    'triggersIds': [],
    'alertType': 'COMPOSITE_CHILD',
    'name': 'CompAlertTest-ChildAlert-1',
    'cronEntry': '* * * * *',
    'notificationsIds': [],
    'enabled': False,
    'expression': '-1h:-0m:tracer.api.XRD.NONE.none:requestsReceivedLastMin:avg:1m-avg'
}

childAlert_2 = {
    'id': childAlertID_2,
    'triggersIds': [],
    'alertType': 'COMPOSITE_CHILD',
    'name': 'CompAlertTest-ChildAlert-2',
    'cronEntry': '* * * * *',
    'notificationsIds': [],
    'enabled': False,
    'expression': '-1h:-0m:tracer.api.XRD.NONE.none:avgQueryTime:avg:1m-avg'
}

childAlert_trigger_1 = {
    'id': triggerID_1,
    'threshold': 1.0,
    'type': 'GREATER_THAN',
    'inertia': 0,
    'name': 'CompAlertTest/trigger1'
}

compAlert_notification = {
    'id': compAlert_notificationID,
    'severityLevel': 5,
    'name': 'Email1',
    'subscriptions': ['jdoe@example.com'],
    'notifierName': 'com.salesforce.dva.argus.service.alert.notifier.EmailNotifier',
    'metricsToAnnotate': [],
    'cooldownPeriod': 0,
    'sractionable': False,
    'customText': 'None'
}<|MERGE_RESOLUTION|>--- conflicted
+++ resolved
@@ -170,11 +170,7 @@
     "createdDate": 1616098911000,
     "modifiedById": 6906380,
     "modifiedDate": 1616098911000,
-<<<<<<< HEAD
-    "type": user_type,
-=======
     "type": userPermissionIdentifier,
->>>>>>> c4fc8419
     "username": userName,
     "permissionIds": permission_ids,
     "entityId": testId,
@@ -187,11 +183,7 @@
     "createdDate": 1616098911000,
     "modifiedById": 6906380,
     "modifiedDate": 1616098911000,
-<<<<<<< HEAD
-    "type": group_type,
-=======
     "type": groupPermissionIdentifier,
->>>>>>> c4fc8419
     "groupId": group_id,
     "username": '',
     "permissionIds": [],
