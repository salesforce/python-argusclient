"""
Module containing the classes that model the Argus base objects.
"""

#
# Copyright (c) 2016, salesforce.com, inc.
# All rights reserved.
# Licensed under the BSD 3-Clause license. 
# For full license text, see LICENSE.txt file in the repo root  or https://opensource.org/licenses/BSD-3-Clause
#

import json


class BaseEncodable(object):

    def __init__(self, **kwargs):
        for k, v in kwargs.items():
            setattr(self, k, v)

    def to_dict(self):
        D = dict((k, v) for k, v in self.__dict__.items() if not k.startswith("_"))
        return D

    @classmethod
    def from_dict(cls, D):
        for f in cls.id_fields:
            if f not in D:
                return None
        else:
            return cls(**D)

    @property
    def argus_id(self):
        """
        The property that gives access to the Argus ID. This is ``None`` for new objects.
        """
        return hasattr(self, "id") and int(self.id) or None

    @argus_id.setter
    def argus_id(self, value):
        self.id = value

    @property
    def owner_id(self):
        """
        The ID of the object that owns this object or ``None``. Only applicable to a few types that are not first-class objects.
        """
        return hasattr(self, "owner_id_field") and hasattr(self, self.owner_id_field) and int(getattr(self, self.owner_id_field)) or None

    def __str__(self):
        return str(self.to_dict())

    def __repr__(self):
        return str(self)

    def __hash__(self):
        return hash(self.__dict__)

    def __eq__(self, other):
        if not isinstance(other, type(self)):
            return False
        return self.__dict__ == other.__dict__


class AddListResult(BaseEncodable):
    """
    Represents the result of metric or annotation collection add request.

    Ex: {"Error Messages":[],"Error":"0 metrics","Success":"1 metrics"}
    """

    id_fields = ("Error", "Success")

    def error_messages(self):
        """ Return any error messsages from the result. """
        return self.__dict__["Error Messages"]

    def error_count(self):
        """ Return error count from the result. """
        numEnd = self.Error.index(" ")
        return int(self.Error[0:numEnd])

    def success_count(self):
        """ Return success count from the result. """
        numEnd = self.Success.index(" ")
        return int(self.Success[0:numEnd])


class User(BaseEncodable):
    """
    Represents a User object in Argus.

    **Required parameters to the constructor:**

    :param userName: The username of the Argus user
    :type userName: str

    **Optional parameters to the constructor:**

    :param email: The email address of the Argus user
    :type email: str
    """

    id_fields = ("userName", "email")

    def __init__(self, userName, **kwargs):
        super(User, self).__init__(userName=userName, **kwargs)


class Metric(BaseEncodable):
    """
    Represents a Metric object in Argus.

    **Required parameters to the constructor:**

    :param scope: The scope for the annotation
    :type scope: str
    :param metric: The metric name of the annotation
    :type metric: str

    **Optional parameters to the constructor:**

    :param namespace: The namespace for the metric
    :type namespace: str
    :param displayName: The display name of the metric
    :type displayName: str
    :param unitType: The unit type of the metric value
    :type unitType: str
    :param datapoints: The actual metric data points as a dictionary of values with epoc timestamp as the keys.
    :type datapoints: dict of int:object
    :param tags: A dictionary of tags. Both keys and values should be valid strings.
    :type tags: dict of str:str
    """

    id_fields = ("datapoints",)

    def __init__(self, scope, metric, **kwargs):
        super(Metric, self).__init__(scope=scope, metric=metric, **kwargs)
        if not hasattr(self, "datapoints") or self.datapoints is None:
            self.datapoints = {}
        if not hasattr(self, "tags") or self.tags is None:
            self.tags = {}

    def __str__(self):
        """
        Return a string representation of the metric that can be directly used as the metric expressoin in a metric query and has the format:
        ``scope:metric[{tagk=tagv,...}][:namespace]``
        """
        tags = hasattr(self, "tags") and self.tags or None
        metricWithTags = tags and "%s{%s}" % (self.metric, ",".join("%s=%s" % (k, v) for k, v in self.tags.items())) or self.metric
        return ":".join(str(q) for q in (self.scope, metricWithTags, hasattr(self, "namespace") and self.namespace or None) if q)


class Annotation(BaseEncodable):
    """
    Represents an Annotation object in Argus.

    **Required parameters to the constructor:**

    :param source: The source of the annotation
    :type source: str
    :param scope: The scope for the annotation
    :type scope: str
    :param metric: The metric name of the annotation
    :type metric: str
    :param timestamp: The timestamp of the annotation
    :type timestamp: int
    :param id: An external id for the annotation
    :type id: int

    **Optional parameters to the constructor:**

    :param tags: A dictionary of tags. Both keys and values should be valid strings.
    :type tags: dict of str:str
    :param fields: A dictionary of fields. Both keys and values should be valid strings.
    :type fields: dict of str:str
    """

    id_fields = ("source", "timestamp",)

    def __init__(self, source, scope, metric, id, timestamp, type, **kwargs):
        super(Annotation, self).__init__(source=source, scope=scope, metric=metric, id=id, timestamp=timestamp, type=type, **kwargs)
        if not hasattr(self, "fields") or self.fields is None:
            self.fields = {}
        if not hasattr(self, "tags") or self.tags is None:
            self.tags = {}

    def __str__(self):
        """
        Return a string representation of the annotation that can be directly used as the annotation expresson in an annotation query and has the format:
        ``scope:metric[{tagk=tagv,...}]:source``
        """
        tags = hasattr(self, "tags") and self.tags or None
        metricWithTags = tags and "%s{%s}" % (self.metric, ",".join("%s=%s" % (k, v) for k, v in self.tags.items())) or self.metric
        return ":".join(str(q) for q in (self.scope, metricWithTags, self.source) if q)


class Dashboard(BaseEncodable):
    """
    Represents a Dashboard object in Argus.

    Dashboard name has to be unique across the dashboards owned by the current user.

    **Required parameters to the constructor:**

    :param name: The name of the dashboard
    :type name: str
    :param content: The XML content
    :type content: str

    **Optional parameters to the constructor:**

    :param description: A description for the dashboard
    :type description: str
    :param shared: The shared state of the dashboard.
    :type shared: bool
    :param id: The Argus id of the dashboard
    :type id: int
    """

    id_fields = ("content",)

    def __init__(self, name, content, **kwargs):
        super(Dashboard, self).__init__(name=name, content=content, **kwargs)


class Namespace(BaseEncodable):
    """
    Represents a Namespace object in Argus.

    **Required parameters to the constructor:**

    :param qualifier: The namespace qualifier
    :type qualifier: str

    **Optional parameters to the constructor:**

    :param usernames: The list of usernames that are authorized to post metrics to the namespace.
    :type usernames: list of str
    :param id: The Argus id of this namespace
    :type id: int
    """

    id_fields = ("qualifier",)

    def __init__(self, qualifier, **kwargs):
        assert qualifier and isinstance(qualifier, basestring), "A string qualifier is required for namespace"
        super(Namespace, self).__init__(qualifier=qualifier, **kwargs)


class Alert(BaseEncodable):
    """
    Represents an Alert object in Argus.

    Alert name has to be unique across the alerts owned by the current user.

    **Required parameters to the constructor:**

    :param name: The name of the alert
    :type name: str
    :param expression: The metric query expression
    :type expression: str
    :param cronEntry: The cron expression
    :type cronEntry: str

    **Optional parameters to the constructor:**

    :param enabled: The enabled state of the alert
    :type enabled: bool
    :param missingDataNotificationEnabled: The enabled state of missing data notification
    :type missingDataNotificationEnabled: bool
    :param triggerIds: The list of IDs for the triggers owned by this alert.
    :type triggerIds: list of int
    :param notificationIds: The list of IDs for the notifications owned by this alert.
    :type notificationIds: list of int
    :param shared: The shared state of the alert
    :type enabled: bool
    """

    id_fields = ("expression", "cronEntry",)

    def __init__(self, name, expression, cronEntry, **kwargs):
        self._triggers = None
        self._notifications = None
        super(Alert, self).__init__(name=name, expression=expression, cronEntry=cronEntry, **kwargs)

    @property
    def trigger(self):
        """ A convenience property to be used when :attr:`triggers` contains a single :class:`argusclient.model.Trigger`. """
        return self._triggers and len(self._triggers) == 1 and self._triggers[0] or None

    @trigger.setter
    def trigger(self, value):
        if not isinstance(value, Trigger): raise ValueError("argument should be of Trigger type, but is: %s" % type(value))
        if not ((value.owner_id is None and self.argus_id is None) or value.owner_id == self.argus_id): raise ValueError("trigger owned by alert id: %s not by %s" % (value.owner_id, self.argus_id))
        self._triggers = [value]

    @property
    def triggers(self):
        """ Property to get and set triggers on the alert. """
        return self._triggers

    @triggers.setter
    def triggers(self, value):
        if not isinstance(value, list): raise ValueError("value should be of list type, but is: %s" % type(value))
        # This is a special case allowed only while adding new alerts, so ensure that argus_id of self and the objects is None.
        # TODO Check for item type also
        self._triggers = value

    @property
    def notification(self):
        """ A convenience property to be used when :attr:`notifications` contains a single :class:`argusclient.model.Notification`. """
        return self._notifications and len(self._notifications) == 1 and self._notifications[0] or None

    @notification.setter
    def notification(self, value):
        if not isinstance(value, Notification): raise ValueError("value should be of Notification type, but is: %s" % type(value))
        if not ((value.owner_id is None and self.argus_id is None) or value.owner_id == self.argus_id): raise ValueError("notification owned by alert id: %s not by %s" % (value.owner_id, self.argus_id))
        self._notifications = [value]

    @property
    def notifications(self):
        """ Property to get and set notifications on the alert. """
        return self._notifications

    @notifications.setter
    def notifications(self, value):
        if not isinstance(value, list): raise ValueError("value should be of list type, but is: %s" % type(value))
<<<<<<< HEAD
        for item in value:
            if not isinstance(item, Notification): raise ValueError("array member should be of Notification type, but is: %s" % type(item))
=======
        # This is a special case allowed only while adding new alerts, so ensure that argus_id of self and the objects is None.
        # TODO Check for item type also
>>>>>>> 7582b192
        self._notifications = value


class Trigger(BaseEncodable):
    """
    Represents a Trigger object in Argus.

    **Required parameters to the constructor:**

    :param name: Name of the trigger
    :type name: str
    :param type: Type of the trigger. Must be one of these: :attr:`GREATER_THAN`, :attr:`GREATER_THAN_OR_EQ`, :attr:`LESS_THAN`, :attr:`LESS_THAN_OR_EQ`, :attr:`EQUAL`, :attr:`NOT_EQUAL`, :attr:`BETWEEN`, :attr:`NOT_BETWEEN`.
    :type type: str
    :param threshold: Threshold for the trigger
    :type threshold: float
    :param inertia: Inertia for the trigger
    :type inertia: int

    **Optional parameters to the constructor:**

    :param secondaryThreshold: Secondary threshold.
    :type secondaryThreshold: float
    :param notificationIds: List of IDs of notifications that this trigger is associated with.
    :type notificationIds: list of int
    :param alertId: ID of the alert that this trigger belongs to.
    :type alertId: int
    """

    id_fields = ("threshold",)
    owner_id_field = "alertId"

    GREATER_THAN = "GREATER_THAN"
    GREATER_THAN_OR_EQ = "GREATER_THAN_OR_EQ"
    LESS_THAN = "LESS_THAN"
    LESS_THAN_OR_EQ = "LESS_THAN_OR_EQ"
    EQUAL = "EQUAL"
    NOT_EQUAL = "NOT_EQUAL"
    BETWEEN = "BETWEEN"
    NOT_BETWEEN = "NOT_BETWEEN"

    #: Set of all valid trigger types.
    VALID_TYPES = frozenset((GREATER_THAN, GREATER_THAN_OR_EQ, LESS_THAN, LESS_THAN_OR_EQ, EQUAL, NOT_EQUAL, BETWEEN, NOT_BETWEEN))

    def __init__(self, name, type, threshold, inertia, **kwargs):
        assert type in Trigger.VALID_TYPES, "type is not valid: %s" % type
        super(Trigger, self).__init__(name=name, type=type, threshold=threshold, inertia=inertia, **kwargs)


class Notification(BaseEncodable):
    """
    Represents a Notification object in Argus.

    **Required parameters to the constructor:**

    :param name: The name of the notification
    :type name: str
    :param notifierName: The name of the notifier implementation. Must be one of :attr:`EMAIL`, :attr:`AUDIT`, :attr:`GOC`, :attr:`GUS`
    :type notifierName: str

    **Optional parameters to the constructor:**

    :param subscriptions: The subscriptions for the notifier implementation, such as email ids in case of :attr:`EMAIL`.
    :type subscriptions: list of str
    :param cooldownPeriod: The cooldown period
    :type cooldownPeriod: float
    :param cooldownExpiration: The cooldown expiration
    :type cooldownExpiration: float
    :param triggerIds: List of IDs of triggers that this notification is associated with.
    :type triggerIds: list of int
    :param alertId: ID of the alert that this trigger belongs to.
    :type alertId: int
    """

    id_fields = ("notifierName",)
    owner_id_field = "alertId"

    EMAIL = "com.salesforce.dva.argus.service.alert.notifier.EmailNotifier"
    AUDIT = "com.salesforce.dva.argus.service.alert.notifier.AuditNotifier"
    GOC = "com.salesforce.dva.argus.service.alert.notifier.GOCNotifier"
    GUS = "com.salesforce.dva.argus.service.alert.notifier.GusNotifier"

    #: Set of all valid notifier implementation names.
    VALID_NOTIFIERS = frozenset((EMAIL, AUDIT, GOC, GUS))

    def __init__(self, name, notifierName, metricsToAnnotate=None, **kwargs):
        assert notifierName in Notification.VALID_NOTIFIERS, "notifierName is not valid: %s" % notifierName
        super(Notification, self).__init__(name=name, notifierName=notifierName, metricsToAnnotate=metricsToAnnotate or [], **kwargs)


class JsonEncoder(json.JSONEncoder):
    def default(self, obj):
        return self.to_json(obj)

    def to_json(self, obj):
        if isinstance(obj, BaseEncodable):
            return obj.to_dict()

        return json.JSONEncoder.default(self, obj)


class JsonDecoder(json.JSONDecoder):
    def __init__(self, *args, **kwargs):
        kwargs['object_hook'] = self.from_json
        super(JsonDecoder, self).__init__(*args, **kwargs)

    def from_json(self, jsonObj):
        if not jsonObj or not isinstance(jsonObj, dict):
            return jsonObj
        for cls in (Metric, Dashboard, AddListResult, User, Namespace, Annotation, Alert, Trigger, Notification):
            obj = cls.from_dict(jsonObj)
            if obj:
                return obj
        else:
            return jsonObj<|MERGE_RESOLUTION|>--- conflicted
+++ resolved
@@ -327,13 +327,10 @@
     @notifications.setter
     def notifications(self, value):
         if not isinstance(value, list): raise ValueError("value should be of list type, but is: %s" % type(value))
-<<<<<<< HEAD
         for item in value:
             if not isinstance(item, Notification): raise ValueError("array member should be of Notification type, but is: %s" % type(item))
-=======
         # This is a special case allowed only while adding new alerts, so ensure that argus_id of self and the objects is None.
         # TODO Check for item type also
->>>>>>> 7582b192
         self._notifications = value
 
 
