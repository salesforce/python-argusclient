--- conflicted
+++ resolved
@@ -264,7 +264,7 @@
 
     id_fields = ("type",)
     VALID_TYPES = frozenset(("user", "group"))
-<<<<<<< HEAD
+
 
     def __init__(self, type, **kwargs):
         assert type in Permission.VALID_TYPES, "permission type is not valid: %s" % type
@@ -286,12 +286,7 @@
 
     def __init__(self, groupId,permissionIds, **kwargs):
         super(GroupPermission, self).__init__(  permissionId = permissionIds, groupId=groupId,**kwargs)
-=======
-
-    def __init__(self, type, **kwargs):
-        assert type in Permission.VALID_TYPES, "Permission type %s is not valid" % type
-        super(Permission, self).__init__(type=type, **kwargs)
->>>>>>> c4fc8419
+
 
 class Namespace(BaseEncodable):
     """
