"""
This modules contains various client classes to interact with the Argus RESTful webservice endpoints.
The implementation is based on API documentation from ``/help`` on various endpoints
and `web service reference <https://github.com/SalesforceEng/Argus/wiki/Web%20Service%20API>`__.
"""

#
# Copyright (c) 2016, salesforce.com, inc.
# All rights reserved.
# Licensed under the BSD 3-Clause license. 
# For full license text, see LICENSE.txt file in the repo root  or https://opensource.org/licenses/BSD-3-Clause
#

import requests
import json
import os
import logging
import collections
try:
    import http.client as httplib  # Python 3
except ImportError:
    import httplib                 # Python 2
from functools import wraps

from .model import Namespace, Metric, Annotation, Dashboard, Alert, Trigger, Notification, JsonEncoder, JsonDecoder


class ArgusException(Exception):
    """
    An exception type that is thrown for Argus service errors.
    """
    pass

class ArgusAuthException(ArgusException):
    """
    An exception type that is thrown for Argus authentication errors.
    """
    pass

class ArgusObjectNotFoundException(ArgusException):
    """
    An exception type that is thrown for Argus object not found errors.
    """
    pass

class BaseQuery(object):
    def __init__(self, baseExpr, *tailParams, **kwargs):
        self.baseExpr = baseExpr
        self.stTimeSpec = kwargs.get("stTimeSpec", None)
        self.enTimeSpec = kwargs.get("enTimeSpec", None)
        self.tailParams = tuple([t for t in tailParams if t])  # Filter None's.
        assert self.stTimeSpec or self.enTimeSpec, "One of start or end time specifications should be non-empty"

    def __str__(self):
        """
        Return string representation of the query that can be used with an Argus query. A metric query has the format:
        ``-1d:-0d:scope:metric[{tagk=tagv,...}]:downsample[:aggregator][:namespace]``. An annotation query has the format
        ``-1d:-0d:scope:metric[{tagk=tagv,...}]:source``.
        """
        query = ":".join(str(q) for q in (self.stTimeSpec, self.enTimeSpec, self.baseExpr) + self.tailParams if q)
        return query

    def getQueryParams(self):
        return dict(expression=str(self))


class MetricQuery(BaseQuery):
    """
    This class is used to construct the query string for sending metric queries to Argus.

    >>> from argusclient.client import MetricQuery
    >>> mquery = MetricQuery("test.scope", "test.metric", "sum", tags={ "test.tag": "test.value" }, stTimeSpec="-1d", enTimeSpec="-0d", namespace="test.namespace")
    >>> print str(mquery)
    -1d:-0d:test.scope:test.metric{test.tag=test.value}:sum:test.namespace
    """
    def __init__(self, scope, metric, aggregator, tags=None, namespace=None, downsampler=None, stTimeSpec=None, enTimeSpec=None):
        # NOTE: Namespace no longer goes into the metric expression, so we pass it down as a tail parameter.
        super(MetricQuery, self).__init__(str(Metric(scope, metric, tags=tags)), aggregator, downsampler, namespace, stTimeSpec=stTimeSpec, enTimeSpec=enTimeSpec)


class AnnotationQuery(BaseQuery):
    """
    This class is used to construct the query string for sending annotations queries to Argus.

    >>> from argusclient.client import AnnotationQuery
    >>> mquery = AnnotationQuery("test.scope", "test.metric", "test.source", tags={ "test.tag": "test.value" }, stTimeSpec="-1d", enTimeSpec="-0d")
    >>> print str(mquery)
    -1d:-0d:test.scope:test.metric{test.tag=test.value}:test.source
    """
    def __init__(self, scope, metric, source, tags=None, stTimeSpec=None, enTimeSpec=None):
        super(AnnotationQuery, self).__init__(str(Annotation(source, scope, metric, None, None, None, tags=tags)), stTimeSpec=stTimeSpec, enTimeSpec=enTimeSpec)


class BaseCollectionServiceClient(object):
    def __init__(self, query_type, obj_type, argus, query_path, coll_path):
        self.query_type = query_type
        self.obj_type = obj_type
        self.argus = argus
        self.query_path = query_path
        self.coll_path = coll_path

    def query(self, query):
        """
        Returns the list of data matching the given query.
        """
        if not query: raise ValueError("need a value for query parameter")
        if not isinstance(query, self.query_type): raise TypeError("query needs to be of type: %s" % self.query_type)
        return self.argus._request("get", self.query_path, params=query.getQueryParams())

    def add(self, data):
        """
        Sends data to the collection service.

        :return: :class:`argusclient.model.AddListResult` object with a summary of the operation.
        """
        if not data: raise ValueError("need a value for data parameter")
        if not isinstance(data, list) or not isinstance(data[0], self.obj_type): raise TypeError("data should be a list of %s objects" % self.obj_type)
        return self.argus._request("post", self.coll_path, dataObj=data)


class MetricCollectionServiceClient(BaseCollectionServiceClient):
    """
    Service class that interfaces with the Argus metrics collection endpoint.

    There is no need to instantiate this directly, as it is available as :attr:`argusclient.client.ArgusServiceClient.metrics` attribute.
    """
    def __init__(self, argus):
        super(MetricCollectionServiceClient, self).__init__(MetricQuery, Metric, argus, "metrics", "collection/metrics")


class AnnotationCollectionServiceClient(BaseCollectionServiceClient):
    """
    Service class that interfaces with the Argus annotations collection endpoint.

    There is no need to instantiate this directly, as it is available as :attr:`argusclient.client.ArgusServiceClient.annotations` attribute.
    """
    def __init__(self, argus):
        super(AnnotationCollectionServiceClient, self).__init__(AnnotationQuery, Annotation, argus, "annotations", "collection/annotations")


class BaseModelServiceClient(object):
    def __init__(self, argus, get_all_path=None, get_all_params=None):
        self.argus = argus
        self._retrieved_all = False
        self._coll = {}
        self.get_all_path = get_all_path
        self.get_all_params = get_all_params

    def _init_all(self, coll=None):
        if not self.get_all_path:
            raise TypeError("Unsupported operation on: %s" % type(self))
        if not self._retrieved_all:
            self._coll = dict((obj.argus_id, self._fill(obj))
                                for obj in coll or self.argus._request("get", self.get_all_path, params=self.get_all_params))
            self._retrieved_all = True

    def _fill(self, obj):
        return obj

    def get(self, id):
        """
        Return the object for the specified id. If the object is not already in the local collection, a one-time attempt would be made to load all objects from Argus.
        """
        # By default, load all, unless the id is already there.
        if id not in self._coll:
            self._init_all()
        return self._coll[id]

    def update(self, key, value):
        raise TypeError("Unsupported operation on: %s" % type(self))

    def delete(self, key):
        raise TypeError("Unsupported operation on: %s" % type(self))

    def items(self):
        """
        Returns the list of (id, object) pairs as tuples, works like the corresponding method on a dict.
        Calling this method may result in sending a request to Argus to fetch all relevant objects.
        """
        self._init_all()
        return self._coll.items()

    def keys(self):
        """
        Returns the list of ids, just like the corresponding method on a dict.
        Calling this method may result in sending a request to Argus to fetch all relevant objects.
        """
        self._init_all()
        return self._coll.items()

    def values(self):
        """
        Returns the list of objects, just like the corresponding method on a dict.
        Calling this method may result in sending a request to Argus to fetch all relevant objects.
        """
        self._init_all()
        return self._coll.values()

    def __iter__(self):
        """
        Returns an iterator of the keys, just like the corresponding method on a dict.
        Calling this method may result in sending a request to Argus to fetch all relevant objects.
        """
        self._init_all()
        return iter(self._coll)

    def __len__(self):
        """
        Returns the number of objects, just like the corresponding method on a dict.
        Calling this method may result in sending a request to Argus to fetch all relevant objects.
        """
        self._init_all()
        return len(self._coll)

    def __getitem__(self, id):
        return self.get(id)

    def __setitem__(self, key, value):
        raise ValueError("You can't modify this list directly, use the add(), delete() and update() methods instead")

    def __delitem__(self, key):
        raise ValueError("You can't modify this list directly, use the add(), delete() and update() methods instead")

    def __contains__(self, key):
        self._init_all()
        return key in self.self._coll


class UsersServiceClient(BaseModelServiceClient):
    """
    Service class that interfaces with the Argus users endpoint.

    There is no need to instantiate this directly, as it is available as :attr:`argusclient.client.ArgusServiceClient.users` attribute.
    """
    def __init__(self, argus):
        super(UsersServiceClient, self).__init__(argus)
        self._coll_by_name = {}

    def get(self, key):
        """
        Return the User for the specified id/username. If the object is not already in the local collection, an attempt will be made to retrieve it from Argus.
        """
        if not key: raise ValueError("Need username or id")
        if isinstance(key, int) or key.isdigit():
            id = int(key)
            if id not in self._coll:
                u = self._fill(self.argus._request("get", "users/id/%s" % id))
                self._coll[id] = u
                self._coll_by_name[u.userName] = u
            return self._coll[id]
        else:
            if key not in self._coll_by_name:
                u = self._fill(self.argus._request("get", "users/username/%s" % key))
                self._coll_by_name[key] = u
                self._coll[u.id] = u
            return self._coll_by_name[key]


class NamespacesServiceClient(BaseModelServiceClient):
    """
    Service class that interfaces with the Argus namespaces endpoint.

    There is no need to instantiate this directly, as it is available as :attr:`argusclient.client.ArgusServiceClient.namespaces` attribute.
    """
    def __init__(self, argus):
        super(NamespacesServiceClient, self).__init__(argus, "namespace")

    def update(self, id, namespace):
        """
        Updates the specified namespace.

        :return: the updated :class:`argusclient.model.Namespace` with all fields populated.
        """
        if not id: raise ValueError("Need to specify an id to update namespace")
        id = int(id)
        if not namespace.argus_id: raise ValueError("Namespace needs an id to update")
        if id != namespace.argus_id: raise ValueError("Namespace id: %s doesn't match the id: %s that you are updating" % (namespace.id, id))
        self._coll[id] = self.argus._request("put", "namespace/%s" % id, dataObj=namespace)
        return self._coll[id]

    def add(self, namespace):
        """
        Adds the namespace.

        :return: the new :class:`argusclient.model.Namespace` with all fields populated.
        """
        if not isinstance(namespace, Namespace): raise TypeError("Need a Namespace object, got: %s" % type(namespace))
        if namespace.argus_id: raise ValueError("A new namespace can't have an id")
        ns = self._fill(self.argus._request("post", "namespace", dataObj=namespace))
        self._coll[ns.id] = ns
        return ns

    def update_users(self, namespaceid, *users):
        """
        Updates the namespace with the specified users.

        :return: the updated :class:`argusclient.model.Namespace` with all fields populated.
        """
        if not namespaceid: raise ValueError("Need to specify a namespaceid")
        self._coll[namespaceid] = self.argus._request("put", "namespace/%s/users" % namespaceid, dataObj=users)
        return self._coll[namespaceid]


class BaseUpdatableModelServiceClient(BaseModelServiceClient):
    def __init__(self, objType, argus, get_all_path, id_path, get_all_params=None):
        super(BaseUpdatableModelServiceClient, self).__init__(argus, get_all_path, get_all_params=get_all_params)
        self.objType = objType
        self.id_path = id_path

    def get(self, id):
        """
        Gets the item with specified id. This method retrieves it from Argus, if the object is not already available in the local collection.
        """
        if id is None: raise ValueError("Need to specify an id to get item")
        id = int(id)
        if id not in self._coll:
            self._coll[id] = self._fill(self.argus._request("get", self.id_path % id))
        return self._coll[id]

    def update(self, id, obj):
        """
        Updates the specified item on Argus as well as in the local collection.

        :return: the updated object with all fields populated.
        """
        if not id: raise ValueError("Need to specify an id to update item")
        id = int(id)
        if not isinstance(obj, self.objType): raise TypeError("Need an object of type: %s" % self.objType)
        if not obj.argus_id: raise ValueError("Object needs an id to update")
        # Ensure that user doesn't accidentally copy another item.
        if id != obj.argus_id: raise ValueError("Object id: %s doesn't match the id: %s that you are updating" % (obj.id, id))
        self._coll[id] = self.argus._request("put", self.id_path % id, dataObj=obj)
        return self._coll[id]

    def delete(self, id):
        """
        Deletes the object from Argus service and also from this collection (if exists).
        """
        if not id: raise ValueError("Need to specify an id to delete item")
        id = int(id)
        self.argus._request("delete", self.id_path % id)
        if id in self._coll:
            del self._coll[id]


class DashboardsServiceClient(BaseUpdatableModelServiceClient):
    """
    Service class that interfaces with the Argus dashboards endpoint.

    There is no need to instantiate this directly, as it is available as :attr:`argusclient.client.ArgusServiceClient.dashboards` attribute.
    """
    def __init__(self, argus):
        super(DashboardsServiceClient, self).__init__(Dashboard, argus, "dashboards", "dashboards/%s")

    def add(self, dashboard):
        """
        Adds the dashboard.

        :return: the :class:`argusclient.model.Dashboard` object with all fields populated.
        """
        if not isinstance(dashboard, Dashboard): raise TypeError("Need a Dashboard object, got: %s" % type(dashboard))
        if dashboard.argus_id: raise ValueError("A new dashboard can't have an id")
        db = self._fill(self.argus._request("post", "dashboards", dataObj=dashboard))
        self._coll[db.id] = db
        return db

    def get_user_dashboard(self, ownerName, dashboardName, shared=True):
        """
        Looks up a dashboard with its name and owner. Returns `None` if not found.

        :return: the :class:`argusclient.model.Dashboard` object with all fields populated.
        """
        assert dashboardName, "Expected a dashboard name"
        assert ownerName, "Expected a owner name"
        dashboards = self.argus._request("get", "dashboards", params=dict(dashboardName=dashboardName, owner=ownerName, shared=shared))
        if not dashboards:
            return None
        else:
            assert len(dashboards) == 1, "Expected a single dashboard as a result, but got: %s" % len(dashboards)
            return dashboards[0]

    def get_user_dashboards(self, ownerName=None, shared=True, limit=None, version=None):
        """
        Gets dashboards owned by ownerName.
        If ownerName is not passed in, the username used during login is used.

        :return: a list of :class:`argusclient.model.Dashboard` objects with all fields populated.
        """
        return self.argus._request("get", "dashboards", params=dict(owner=ownerName, shared=shared, limit=limit, version=version))

class AlertsServiceClient(BaseUpdatableModelServiceClient):
    """
    Service class that interfaces with the Argus alerts endpoint.

    There is no need to instantiate this directly, as it is available as :attr:`argusclient.client.ArgusServiceClient.alerts` attribute.

    .. attribute:: triggers

         :class:`argusclient.client.AlertTriggersServiceClient`

         Interfaces with the Argus alert triggers endpoint.

    .. attribute:: notifications

         :class:`argusclient.client.AlertNotificationsServiceClient`

         Interfaces with the Argus alert notifications endpoint.

    """
<<<<<<< HEAD
    def __init__(self, argus, get_all_path="alerts", get_all_params=None):
        super(AlertsServiceClient, self).__init__(Alert, argus, get_all_path, "alerts/%s",
                                                  get_all_params=get_all_params)
=======
    def __init__(self, argus, all_alerts_path=None, all_alerts_params=None):
        get_all_alerts_path = all_alerts_path and f"alerts/{all_alerts_path}" or "alerts"
        super(AlertsServiceClient, self).__init__(Alert, argus, get_all_alerts_path, "alerts/%s",                                                  get_all_params=all_alerts_params)
>>>>>>> b4a6ee36

    def _fill(self, alert):
        alert._triggers = AlertTriggersServiceClient(self.argus, alert)
        alert._notifications = AlertNotificationsServiceClient(self.argus, alert)
        return alert

    def add(self, alert):
        """
        Adds the alert.

        :return: the :class:`argusclient.model.Alert` object with all fields populated.
        """
        if not isinstance(alert, Alert): raise TypeError("Need a Alert object, got: %s" % type(alert))
        if alert.argus_id: raise ValueError("A new alert can't have an id")
        alertobj = self._fill(self.argus._request("post", "alerts", dataObj=alert))
        self._coll[alertobj.id] = alertobj
        if alert.trigger:
            alertobj.trigger = alertobj.triggers.add(alert.trigger)
        if alert.notification:
            alertobj.notification = alertobj.notifications.add(alert.notification)
        if alert.trigger and alert.notification:
            self.argus.alerts.add_notification_trigger(alertobj.id, alertobj.notification.id, alertobj.trigger.id)
            alertobj.notification.triggersIds = [alertobj.trigger.id]
            alertobj.trigger.notificationsIds = [alertobj.notification.id]
        return alertobj

    def update(self, id, alert):
        """
        Updates the specified alert.

        :return: the updated :class:`argusclient.model.Alert` object with all fields populated.
        """
        return self._fill(super(AlertsServiceClient, self).update(id, alert))

    def get_notification_triggers(self, alertid, notificationid):
        """
        Return all triggers that are associated with the specified notification as a list.

        :return: the :class:`list` of :class:`argusclient.model.Trigger` object with all fields populated.
        """
        if not alertid: raise ValueError("Need to specify an alertid")
        if not notificationid: raise ValueError("Need to specify a notificationid")
        # TODO: Update self._coll
        return self.argus._request("get", "alerts/%s/notifications/%s/triggers" % (alertid, notificationid))

    def get_notification_trigger(self, alertid, notificationid, triggerid):
        """
        Returns the trigger only if it is associated with the specified notification.

        :return: the :class:`argusclient.model.Trigger` object with all fields populated.
        """
        if not alertid: raise ValueError("Need to specify an alertid")
        if not notificationid: raise ValueError("Need to specify a notificationid")
        if not triggerid: raise ValueError("Need to specify a triggerid")
        # TODO: Update self._coll
        return self.argus._request("get", "alerts/%s/notifications/%s/triggers/%s" % (alertid, notificationid, triggerid))

    def add_notification_trigger(self, alertid, notificationid, triggerid):
        """
        Associates the trigger with the specified notification.

        :return: the :class:`argusclient.model.Trigger` with all fields populated.
        """
        if not alertid: raise ValueError("Need to specify an alertid")
        if not notificationid: raise ValueError("Need to specify a notificationid")
        if not triggerid: raise ValueError("Need to specify a triggerid")
        # TODO: Update self._coll
        return self.argus._request("post", "alerts/%s/notifications/%s/triggers/%s" % (alertid, notificationid, triggerid))

    def delete_notification_trigger(self, alertid, notificationid, triggerid):
        """
        Disassociates the trigger with the specified notification. This method has no return value.
        """
        if not alertid: raise ValueError("Need to specify an alertid")
        if not notificationid: raise ValueError("Need to specify a notificationid")
        if not triggerid: raise ValueError("Need to specify a triggerid")
        # TODO: Update self._coll
        self.argus._request("delete", "alerts/%s/notifications/%s/triggers/%s" % (alertid, notificationid, triggerid))

    def get_user_alert(self, ownerName, alertName, shared=True):
        """
        Looks up an alert with its name and owner. Returns `None` if not found.

        :return: the :class:`argusclient.model.Alert` object with all fields populated.
        """
        assert alertName, "Expected an alert name"
        assert ownerName, "Expected a owner name"
        alerts = self.argus._request("get", "alerts/meta", params=dict(alertname=alertName, ownername=ownerName, shared=shared))
        if not alerts:
            return None
        else:
            assert len(alerts) == 1, "Expected a single alert as a result, but got: %s" % [a.name for a in alerts]
            return alerts[0]

    def get_alerts_allinfo(self, ownerName=None, alertNameContains=None, shared=False, limit=None):
        """
        If ownerName is not passed in, the username used during login is used.
        Calls the GET /alerts/allinfo endpoint.
        Returns the list of alerts (including associated notifications and triggers) created by the user.

        :return: the list of :class:`argusclient.model.Alert` objects, with all fields populated, including triggers and notifications
        """
        return self.argus._request("get", "alerts/allinfo", params=dict(ownername=ownerName, alertNameContains=alertNameContains, shared=shared, limit=limit))


class AlertTriggersServiceClient(BaseUpdatableModelServiceClient):
    """
    Service class that interfaces with the Argus alert triggers endpoint.

    There is no need to instantiate this directly, as it is available as :attr:`argusclient.client.AlertsServiceClient.triggers` attribute.
    """

    def __init__(self, argus, alert):
        assert alert, "Expected an alert at this point"
        assert alert.id, "Alert expected to have an id at this point"
        super(AlertTriggersServiceClient, self).__init__(Trigger, argus, "alerts/%s/triggers" % alert.id, "alerts/%s/triggers/%%s" % alert.id)
        self.alert = alert
        if alert.triggers:
            self._init_all(alert.triggers)

    def add(self, trigger):
        """
        Adds the trigger to this alert.

        :return: the added :class:`argusclient.model.Trigger` with all fields populated.
        """
        if not isinstance(trigger, Trigger): raise TypeError("Need a Trigger object, got: %s" % type(trigger))
        if trigger.argus_id: raise ValueError("A new Trigger can't have an id")
        triggers = self.argus._request("post", "alerts/%s/triggers" % self.alert.id, dataObj=trigger)
        self._init_all(triggers)
        self.alert.triggerIds = [t.argus_id for t in triggers]
        try:
            return next(t for t in triggers if t.name == trigger.name)
        except StopIteration:
            raise ArgusException("This is unexpected... trigger: %s not found after successfully adding it" % trigger.name)

    def delete(self, id):
        super(AlertTriggersServiceClient, self).delete(id)
        self.alert.triggerIds = list(self._coll.keys())


class AlertNotificationsServiceClient(BaseUpdatableModelServiceClient):
    """
    Service class that interfaces with the Argus alert notifications endpoint.

    There is no need to instantiate this directly, as it is available as :attr:`argusclient.client.AlertsServiceClient.notifications` attribute.
    """
    def __init__(self, argus, alert):
        assert alert, "Expected an alert at this point"
        assert alert.id, "Alert expected to have an id at this point"
        super(AlertNotificationsServiceClient, self).__init__(Notification, argus, "alerts/%s/notifications" % alert.id, "alerts/%s/notifications/%%s" % alert.id)
        self.alert = alert
        if alert.notifications:
            self._init_all(alert.notifications)

    def add(self, notification):
        """
        Adds the notification to this alert.

        :return: the added :class:`argusclient.model.Notification` with all fields populated.
        """
        if not isinstance(notification, Notification): raise TypeError("Need a Notification object, got: %s" % type(notification))
        if notification.argus_id: raise ValueError("A new Notification can't have an id")
        notifications = self.argus._request("post", "alerts/%s/notifications" % self.alert.id, dataObj=notification)
        self._init_all(notifications)
        self.alert.notificationIds = [n.argus_id for n in notifications]
        try:
            return next(n for n in notifications if n.name == notification.name)
        except StopIteration:
            raise ArgusException("This is unexpected... notification: %s not found after successfully adding it" % notification.name)

    def delete(self, id):
        super(AlertNotificationsServiceClient, self).delete(id)
        self.alert.notificationIds = list(self._coll.keys())


def retry_auth(f):
    @wraps(f)
    def with_retry(*args, **kwargs):
        try_cnt = 0
        while True:
            try_cnt += 1
            try:
                return f(*args, **kwargs)
            except ArgusAuthException as ex:
                if try_cnt >= 2:
                    raise
                else:
                    logging.debug("Got auth exception, but will retry", exc_info=True)

    return with_retry


def auto_auth(f):
    @wraps(f)
    def with_auth_token(*args, **kwargs):
        argus = args[0]
        if not argus.accessToken and argus.refreshToken:
            try:
                res = argus._request_no_auth("post",
                                     "v2/auth/token/refresh",
                                     dataObj=dict(refreshToken=argus.refreshToken))
                argus.accessToken = res["accessToken"]
            except ArgusAuthException:
                if argus.password:
                    logging.debug("Token refresh failed, will attempt a fresh login", exc_info=True)
                else:
                    raise
        if not argus.accessToken and argus.password:
            argus.refreshToken = None
            res = argus._request_no_auth("post",
                                 "v2/auth/login",
                                 dataObj=dict(username=argus.user, password=argus.password))
            argus.refreshToken, argus.accessToken = res["refreshToken"], res["accessToken"]

        try:
            return f(*args, **kwargs)
        except ArgusAuthException:
            argus.accessToken = None
            raise

    return with_auth_token


class ArgusServiceClient(object):
    """
    This is the main class to interact with the Argus webservice.

    An instance of this class comes with the below attributes to interact with the different Argus endpoints:

    .. attribute:: metrics

         :class:`argusclient.client.MetricCollectionServiceClient`

         Interfaces with the Argus metrics collection endpoint.

    .. attribute:: annotations

         :class:`argusclient.client.AnnotationCollectionServiceClient`

         Interfaces with the Argus annotations collection endpoint.

    .. attribute:: dashboards

         :class:`argusclient.client.DashboardsServiceClient`

         Interfaces with the Argus dashboards endpoint.

    .. attribute:: users

         :class:`argusclient.client.UsersServiceClient`

         Interfaces with the Argus users endpoint.

    .. attribute:: namespaces

         :class:`argusclient.client.NamespacesServiceClient`

         Interfaces with the Argus namespaces endpoint.

    .. attribute:: alerts

         :class:`argusclient.client.AlertsServiceClient`

         Interfaces with the Argus alerts endpoint.

    """

    def __init__(self, user, password, endpoint, timeout=(10, 120), refreshToken=None, accessToken=None):
        """
        Creates a new client object to interface with the Argus RESTful API.

        :param user: The username for Argus account.
        :type user: str
        :param password: The password for Argus account. This is optional, unless a valid ``refreshToken`` or ``accessToken`` is specified. The password will be used to generate a ``refreshToken`` and ``accessToken``.
        :type password: str
        :param endpoint: The Argus endpoint to be used
        :type endpoint: str
        :param timeout: The timeout(s) to be applied for connection and read. This is passed as is to the calls to ``requests``. For more information, see `Requests Timeout <http://docs.python-requests.org/en/latest/user/advanced/#timeouts>`__
        :type timeout: int or float or tuple
        :param refreshToken: A token that can be used to generate an ``accessToken`` as and when needed. When the ``refreshToken`` expires, the ``password`` (if specified) will be used to generate a new token.
        :type refreshToken: str
        :param accessToken: A token that can be used to authenticate with Argus. If a ``refreshToken`` or ``password`` is specified, the ``accessToken`` will be refreshed as and when it is needed.
        :type refreshToken: str
        """
        if not user:
            raise ValueError("A valid user must be specified")
        if not any((password, refreshToken, accessToken)):
            raise ValueError("One of these parameters must be specified: (password, refreshToken, accessToken)")
        if not endpoint:
            raise ValueError("Need a valid Argus endpoint URL")

        self.user = user
        self.password = password
        self.endpoint = endpoint
        self.timeout = timeout
        self.refreshToken = refreshToken
        self.accessToken = accessToken

        self.metrics = MetricCollectionServiceClient(self)
        self.annotations = AnnotationCollectionServiceClient(self)
        self.dashboards = DashboardsServiceClient(self)
        self.users = UsersServiceClient(self)
        self.namespaces = NamespacesServiceClient(self)
        self.alerts = AlertsServiceClient(self)
        self.conn = requests.Session()

    def login(self):
        """
        Logs into the Argus service and establishes required tokens.
        The call to ``login()`` is optional, as a session will be established the first time it is required.

        :return: the :class:`argusclient.model.User` object.
        """
        # Simply make a request and let it handle the authentication implicitly.
        return self._request("get", "users/username/{user}".format(user=self.user))

    def logout(self):
        """
        Logs out of the Argus service and destroys the session.
        """
        # The new V2 auth doesn't support a logout, so just clear the tokens.
        #self._request("get", "auth/logout")
        self.refreshToken = self.accessToken = None

    @retry_auth
    @auto_auth
    def _request(self, method, path, params=None, dataObj=None, encCls=JsonEncoder, decCls=JsonDecoder):
        """
        This is the low level method used to make the underlying Argus requests. This ensures that all requests are fully authenticated.

        :param method: The HTTP method name as a string. Some valid names are: `get`, `post`, `put` and `delete`.
        :type method: str
        :param path: The Argus path on which the request needs to be made, e.g. `/auth/login`
        :type path: str
        """
        return self._request_no_auth(method, path, params, dataObj, encCls, decCls)

    def _request_no_auth(self, method, path, params=None, dataObj=None, encCls=JsonEncoder, decCls=JsonDecoder):
        """
        This is the low level method used to make the underlying Argus requests. It is preferable to use :meth:`_request` method instead.

        :param method: The HTTP method name as a string. Some valid names are: `get`, `post`, `put` and `delete`.
        :type method: str
        :param path: The Argus path on which the request needs to be made, e.g. `/auth/login`
        :type path: str
        """
        url = os.path.join(self.endpoint, path)
        req_method = getattr(self.conn, method)
        data = dataObj and json.dumps(dataObj, cls=encCls) or None
        logging.debug("%s request with params: %s data length %s on: %s", method.upper(), params, data and len(data) or 0, url) # Mainly for the sake of data length
        # Argus seems to recognized "Accept" header for "application/json" and "application/ms-excel", but the former is the default.
        headers = {"Content-Type": "application/json"}
        if self.accessToken:
            headers["Authorization"] = "Bearer "+self.accessToken
        resp = req_method(url, data=data, params=params,
                          headers=headers,
                          timeout=self.timeout)
        res = check_success(resp, decCls)
        return res


def check_success(resp, decCls):
    if resp.status_code == httplib.OK:
        # DELETE has no response.
        if not resp.text:
            return None
        res = resp.json(cls=decCls)
        if isinstance(res, dict) and "status" in res and res["status"] != 200:
            raise ArgusException(resp.text)
        return res
    elif resp.status_code == httplib.NOT_FOUND:
        raise ArgusObjectNotFoundException("Object not found at endpoint: %s message: %s" % (resp.url, resp.text))
    elif resp.status_code == httplib.UNAUTHORIZED:
        raise ArgusAuthException("Failed to authenticate at endpoint: %s message: %s" % (resp.url, resp.text))
    else:
        # TODO handle this differently, as this is typically a more severe exception (see W-2830904)
        raise ArgusException(resp.text)<|MERGE_RESOLUTION|>--- conflicted
+++ resolved
@@ -407,15 +407,12 @@
          Interfaces with the Argus alert notifications endpoint.
 
     """
-<<<<<<< HEAD
-    def __init__(self, argus, get_all_path="alerts", get_all_params=None):
-        super(AlertsServiceClient, self).__init__(Alert, argus, get_all_path, "alerts/%s",
-                                                  get_all_params=get_all_params)
-=======
+    # def __init__(self, argus, get_all_path="alerts", get_all_params=None):
+    #     super(AlertsServiceClient, self).__init__(Alert, argus, get_all_path, "alerts/%s",
+    #                                               get_all_params=get_all_params)
     def __init__(self, argus, all_alerts_path=None, all_alerts_params=None):
-        get_all_alerts_path = all_alerts_path and f"alerts/{all_alerts_path}" or "alerts"
+        get_all_alerts_path = all_alerts_path or "alerts"
         super(AlertsServiceClient, self).__init__(Alert, argus, get_all_alerts_path, "alerts/%s",                                                  get_all_params=all_alerts_params)
->>>>>>> b4a6ee36
 
     def _fill(self, alert):
         alert._triggers = AlertTriggersServiceClient(self.argus, alert)
